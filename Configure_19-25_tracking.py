--- conflicted
+++ resolved
@@ -78,7 +78,7 @@
     # polygon 60-78 are the glaciers, 28, 29, 31-34, 36, 53-54, 58, 59 have no data from 2019
     # if 60 <= polygon_id < 79 or 28 <= polygon_id < 30 or 31 <= polygon_id < 35 or polygon_id == 36 or 53 <= polygon_id < 55 or 58 <= polygon_id < 60:
     #     continue
-    if 60 <= polygon_id <79 or 2 <= polygon_id < 4:
+    if 60 <= polygon_id <79:
         continue
 
     print("Starting to assess polygon ", polygon_id)
@@ -121,19 +121,13 @@
                  geometry=extent_area.difference(
                      rock_glacier_inventory_shapefile.union_all().buffer(0), align=False))
 
-
-
     single_rock_glacier = rock_glacier_inventory_shapefile.loc[
                 rock_glacier_inventory_shapefile["OBJECTID"] == polygon_id,]
     # set index of single rock glacier file to 0
     single_rock_glacier.set_index(np.arange(1), inplace=True)
 
     # buffer around rock glacier since inventory quality is not perfect
-<<<<<<< HEAD
     single_rock_glacier = gpd.GeoDataFrame(geometry=single_rock_glacier.geometry,#.buffer(50),
-=======
-    single_rock_glacier = gpd.GeoDataFrame(geometry=single_rock_glacier.geometry.buffer(0),
->>>>>>> 629e20a3
                                                    crs=rock_glacier_inventory_shapefile.crs)
     reference_area = gpd.GeoDataFrame(
         geometry=reference_area.intersection(single_rock_glacier.buffer(100)))
